///<reference path="World.ts"/>
///<reference path="Parser.ts"/>
///<reference path="Interpreter.ts"/>
///<reference path="Planner.ts"/>

module Shrdlite {

    export function interactive(world : World) : void {
        function endlessLoop(utterance : string = "") : void {
            var inputPrompt = "What can I do for you today? ";
            var nextInput = () => world.readUserInput(inputPrompt, endlessLoop);
            if (utterance.trim()) {
                var plan : string[] = splitStringIntoPlan(utterance);
                if (!plan) {
                    plan = parseUtteranceIntoPlan(world, utterance);
                }
                if (plan) {
                    world.printDebugInfo("Plan: " + plan.join(", "));
                    world.performPlan(plan, nextInput);
                    return;
                }
            }
            nextInput();
        }
        world.printWorld(endlessLoop);
    }


    /**
    * Generic function that takes an utterance and returns a plan. It works according to the following pipeline:
    * - first it parses the utterance (Parser.ts)
    * - then it interprets the parse(s) (Interpreter.ts)
    * - then it creates plan(s) for the interpretation(s) (Planner.ts)
    *
    * Each of the modules Parser.ts, Interpreter.ts and Planner.ts
    * defines its own version of interface Result, which in the case
    * of Interpreter.ts and Planner.ts extends the Result interface
    * from the previous module in the pipeline. In essence, starting
    * from ParseResult, each module that it passes through adds its
    * own result to this structure, since each Result is fed
    * (directly or indirectly) into the next module.
    *
    * There are two sources of ambiguity: a parse might have several
    * possible interpretations, and there might be more than one plan
    * for each interpretation. In the code there are placeholders
    * that you can fill in to decide what to do in each case.
    *
    * @param world The current world.
    * @param utterance The string that represents the command.
    * @returns A plan in the form of a stack of strings, where each element is either a robot action, like "p" (for pick up) or "r" (for going right), or a system utterance in English that describes what the robot is doing.
    */
    export function parseUtteranceIntoPlan(world : World, utterance : string) : string[] {
        // Parsing
        world.printDebugInfo('Parsing utterance: "' + utterance + '"');
        try {
            var parses : Parser.ParseResult[] = Parser.parse(utterance);
            world.printDebugInfo("Found " + parses.length + " parses");
            parses.forEach((result, n) => {
                world.printDebugInfo("  (" + n + ") " + Parser.stringify(result));
            });
        }
        catch(err) {
            world.printError("Parsing error", err);
            return;
        }

        // Interpretation
        try {
            var interpretations : Interpreter.InterpretationResult[] = Interpreter.interpret(parses, world.currentState);
            world.printDebugInfo("Found " + interpretations.length + " interpretations");
            interpretations.forEach((result, n) => {
                world.printDebugInfo("  (" + n + ") " + Interpreter.stringify(result));
            });

            if (interpretations.length > 1) {
                console.log("inside multiple interpretations",interpretations.length);
                generateUserQuestion(interpretations,world);
                // several interpretations were found -- how should this be handled?
                // should we throw an ambiguity error?
                // ... throw new Error("Ambiguous utterance");
                // or should we let the planner decide?
            }
        }
        catch(err) {
            //console.log("catching?");
            var stringErr : string = err.message;
            var keyString :string = "[ambiguity]";
            var idxKey : number = stringErr.indexOf(keyString);
            if(idxKey != -1){
                world.printError("An ambiguity exists, did you mean :");
                stringErr.replace(keyString, "").split("|").map(
                    (message:string) => {
                        world.printError("- "+message+"?");
                    });
                }
                else {
                    world.printError("Interpretation error", err.message);
                }
                return;
            }

        // Planning
        try {
            var plans : Planner.PlannerResult[] = Planner.plan(interpretations, world.currentState);
            world.printDebugInfo("Found " + plans.length + " plans");
            plans.forEach((result, n) => {
                world.printDebugInfo("  (" + n + ") " + Planner.stringify(result));
            });

            if (plans.length > 1) {
                // several plans were found -- how should this be handled?
                // this means that we have several interpretations,
                // should we throw an ambiguity error?
                // ... throw new Error("Ambiguous utterance");
                // or should we select the interpretation with the shortest plan?
                // ... plans.sort((a, b) => {return a.length - b.length});
            }
        }
        catch(err) {
            world.printError("Planning error", err);
            return;
        }

<<<<<<< HEAD
        function generateUserQuestion(interpretations:Interpreter.InterpretationResult[], world: World){
            var userQuestion : string = "Did you mean to ";
=======
        var finalPlan : string[] = plans[0].plan;
        world.printDebugInfo("Final plan: " + finalPlan.join(", "));
        return finalPlan;
    }
>>>>>>> 2267c7fa

    export function generateUserQuestion(interpretations:Interpreter.InterpretationResult[], world: World){
        var userQuestion : string = "Did you mean to ";

        var firstRun : boolean = true;
        for(var interpretation of interpretations){
            if (!firstRun){
                userQuestion += ", or did you mean to ";
            }
            userQuestion += generateInterpretationString(interpretation);
            firstRun = false;
        }
        userQuestion += "?";
        throw new Error(userQuestion);
    }

<<<<<<< HEAD
        /*
        The following functions are basically stringifiers for the objects that the parser returns. Their call structure resembles the structure of the parse objects.
        */
        function generateInterpretationString(interpretation : Interpreter.InterpretationResult) : string {
            var res : string = "";
            console.log("generatingInterpretationString", interpretation);
            res += interpretation.parse.command + " ";
=======
    function generateInterpretationString(interpretation : Interpreter.InterpretationResult) : string {
        var res : string = "";
        console.log("generatingInterpretationString", interpretation);
        res += interpretation.parse.command + " ";
>>>>>>> 2267c7fa

        // do object
        if (interpretation.parse.entity !== undefined) {
            res += generateEntityString(interpretation.parse.entity);
        }

        res += " ";

        // do location
        res += generateLocationString(interpretation.parse.location);

        return res;
    }

    function generateEntityString(entity : Parser.Entity) : string {
        var res : string = "";
        console.log("generateEntityString", entity);
        res += entity.quantifier;
        res += " ";
        if (entity.object !== undefined) {
            res += generateObjectString(entity.object);
        }
        return res;
    }

    function generateObjectString(obj : Parser.Object) : string {
        var res : string = "";
        console.log("generateObjectString", obj);
        if (!obj.location) {
            if (obj.size) {
                res += obj.size;
            }
            if (obj.color) {
                res += obj.color;
            }
            if (obj.form) {
                res += obj.form;
            }
        } else {
            if (obj.object) {
                res += generateObjectString(obj.object);
                res += " that is ";
                res += generateLocationString(obj.location);
            }
        }
        return res;
    }

    function generateLocationString(location : Parser.Location) : string {
        var res : string = "";
        console.log("generateLocationString", location);

        if (location.relation === "ontop") {
            res += "on top";
        } else {
            res += location.relation;
        }
        res += " ";
        res += generateEntityString(location.entity);

        if (location.relation === "between") {
            res += "and";
            res += generateEntityString(location.entity2);
        }
        return res;
    }

    export function describeObject(id : string, world : World) : string {
        var res : string = "the ";
        if (id === "floor") {
            res += "floor";
        } else {
            res += world.currentState.objects[id].size + " ";
            res += world.currentState.objects[id].color + " ";
            res += world.currentState.objects[id].form;
        }
        return res;
    }

    /** This is a convenience function that recognizes strings
    * of the form "p r r d l p r d"
    */
    export function splitStringIntoPlan(planstring : string) : string[] {
        var plan : string[] = planstring.trim().split(/\s+/);
        var actions : {[act:string] : string}
        = {p:"Picking", d:"Dropping", l:"Going left", r:"Going right"};
        for (var i = plan.length-1; i >= 0; i--) {
            if (!actions[plan[i]]) {
                return;
            }
            plan.splice(i, 0, actions[plan[i]]);
        }
        return plan;
    }

}<|MERGE_RESOLUTION|>--- conflicted
+++ resolved
@@ -99,54 +99,48 @@
                 return;
             }
 
-        // Planning
-        try {
-            var plans : Planner.PlannerResult[] = Planner.plan(interpretations, world.currentState);
-            world.printDebugInfo("Found " + plans.length + " plans");
-            plans.forEach((result, n) => {
-                world.printDebugInfo("  (" + n + ") " + Planner.stringify(result));
-            });
-
-            if (plans.length > 1) {
-                // several plans were found -- how should this be handled?
-                // this means that we have several interpretations,
-                // should we throw an ambiguity error?
-                // ... throw new Error("Ambiguous utterance");
-                // or should we select the interpretation with the shortest plan?
-                // ... plans.sort((a, b) => {return a.length - b.length});
-            }
-        }
-        catch(err) {
-            world.printError("Planning error", err);
-            return;
-        }
-
-<<<<<<< HEAD
-        function generateUserQuestion(interpretations:Interpreter.InterpretationResult[], world: World){
+            // Planning
+            try {
+                var plans : Planner.PlannerResult[] = Planner.plan(interpretations, world.currentState);
+                world.printDebugInfo("Found " + plans.length + " plans");
+                plans.forEach((result, n) => {
+                    world.printDebugInfo("  (" + n + ") " + Planner.stringify(result));
+                });
+
+                if (plans.length > 1) {
+                    // several plans were found -- how should this be handled?
+                    // this means that we have several interpretations,
+                    // should we throw an ambiguity error?
+                    // ... throw new Error("Ambiguous utterance");
+                    // or should we select the interpretation with the shortest plan?
+                    // ... plans.sort((a, b) => {return a.length - b.length});
+                }
+            }
+            catch(err) {
+                world.printError("Planning error", err);
+                return;
+            }
+
+            var finalPlan : string[] = plans[0].plan;
+            world.printDebugInfo("Final plan: " + finalPlan.join(", "));
+            return finalPlan;
+        }
+
+        export function generateUserQuestion(interpretations:Interpreter.InterpretationResult[], world: World){
             var userQuestion : string = "Did you mean to ";
-=======
-        var finalPlan : string[] = plans[0].plan;
-        world.printDebugInfo("Final plan: " + finalPlan.join(", "));
-        return finalPlan;
-    }
->>>>>>> 2267c7fa
-
-    export function generateUserQuestion(interpretations:Interpreter.InterpretationResult[], world: World){
-        var userQuestion : string = "Did you mean to ";
-
-        var firstRun : boolean = true;
-        for(var interpretation of interpretations){
-            if (!firstRun){
-                userQuestion += ", or did you mean to ";
-            }
-            userQuestion += generateInterpretationString(interpretation);
-            firstRun = false;
-        }
-        userQuestion += "?";
-        throw new Error(userQuestion);
-    }
-
-<<<<<<< HEAD
+
+            var firstRun : boolean = true;
+            for(var interpretation of interpretations){
+                if (!firstRun){
+                    userQuestion += ", or did you mean to ";
+                }
+                userQuestion += generateInterpretationString(interpretation);
+                firstRun = false;
+            }
+            userQuestion += "?";
+            throw new Error(userQuestion);
+        }
+
         /*
         The following functions are basically stringifiers for the objects that the parser returns. Their call structure resembles the structure of the parse objects.
         */
@@ -154,105 +148,99 @@
             var res : string = "";
             console.log("generatingInterpretationString", interpretation);
             res += interpretation.parse.command + " ";
-=======
-    function generateInterpretationString(interpretation : Interpreter.InterpretationResult) : string {
-        var res : string = "";
-        console.log("generatingInterpretationString", interpretation);
-        res += interpretation.parse.command + " ";
->>>>>>> 2267c7fa
-
-        // do object
-        if (interpretation.parse.entity !== undefined) {
-            res += generateEntityString(interpretation.parse.entity);
-        }
-
-        res += " ";
-
-        // do location
-        res += generateLocationString(interpretation.parse.location);
-
-        return res;
-    }
-
-    function generateEntityString(entity : Parser.Entity) : string {
-        var res : string = "";
-        console.log("generateEntityString", entity);
-        res += entity.quantifier;
-        res += " ";
-        if (entity.object !== undefined) {
-            res += generateObjectString(entity.object);
-        }
-        return res;
-    }
-
-    function generateObjectString(obj : Parser.Object) : string {
-        var res : string = "";
-        console.log("generateObjectString", obj);
-        if (!obj.location) {
-            if (obj.size) {
-                res += obj.size;
-            }
-            if (obj.color) {
-                res += obj.color;
-            }
-            if (obj.form) {
-                res += obj.form;
-            }
-        } else {
-            if (obj.object) {
-                res += generateObjectString(obj.object);
-                res += " that is ";
-                res += generateLocationString(obj.location);
-            }
-        }
-        return res;
-    }
-
-    function generateLocationString(location : Parser.Location) : string {
-        var res : string = "";
-        console.log("generateLocationString", location);
-
-        if (location.relation === "ontop") {
-            res += "on top";
-        } else {
-            res += location.relation;
-        }
-        res += " ";
-        res += generateEntityString(location.entity);
-
-        if (location.relation === "between") {
-            res += "and";
-            res += generateEntityString(location.entity2);
-        }
-        return res;
-    }
-
-    export function describeObject(id : string, world : World) : string {
-        var res : string = "the ";
-        if (id === "floor") {
-            res += "floor";
-        } else {
-            res += world.currentState.objects[id].size + " ";
-            res += world.currentState.objects[id].color + " ";
-            res += world.currentState.objects[id].form;
-        }
-        return res;
-    }
-
-    /** This is a convenience function that recognizes strings
-    * of the form "p r r d l p r d"
-    */
-    export function splitStringIntoPlan(planstring : string) : string[] {
-        var plan : string[] = planstring.trim().split(/\s+/);
-        var actions : {[act:string] : string}
-        = {p:"Picking", d:"Dropping", l:"Going left", r:"Going right"};
-        for (var i = plan.length-1; i >= 0; i--) {
-            if (!actions[plan[i]]) {
-                return;
-            }
-            plan.splice(i, 0, actions[plan[i]]);
-        }
-        return plan;
-    }
-
-}+
+            // do object
+            if (interpretation.parse.entity !== undefined) {
+                res += generateEntityString(interpretation.parse.entity);
+            }
+
+            res += " ";
+
+            // do location
+            res += generateLocationString(interpretation.parse.location);
+
+            return res;
+        }
+
+        function generateEntityString(entity : Parser.Entity) : string {
+            var res : string = "";
+            console.log("generateEntityString", entity);
+            res += entity.quantifier;
+            res += " ";
+            if (entity.object !== undefined) {
+                res += generateObjectString(entity.object);
+            }
+            return res;
+        }
+
+        function generateObjectString(obj : Parser.Object) : string {
+            var res : string = "";
+            console.log("generateObjectString", obj);
+            if (!obj.location) {
+                if (obj.size) {
+                    res += obj.size;
+                }
+                if (obj.color) {
+                    res += obj.color;
+                }
+                if (obj.form) {
+                    res += obj.form;
+                }
+            } else {
+                if (obj.object) {
+                    res += generateObjectString(obj.object);
+                    res += " that is ";
+                    res += generateLocationString(obj.location);
+                }
+            }
+            return res;
+        }
+
+        function generateLocationString(location : Parser.Location) : string {
+            var res : string = "";
+            console.log("generateLocationString", location);
+
+            if (location.relation === "ontop") {
+                res += "on top";
+            } else {
+                res += location.relation;
+            }
+            res += " ";
+            res += generateEntityString(location.entity);
+
+            if (location.relation === "between") {
+                res += "and";
+                res += generateEntityString(location.entity2);
+            }
+            return res;
+        }
+
+        export function describeObject(id : string, world : World) : string {
+            var res : string = "the ";
+            if (id === "floor") {
+                res += "floor";
+            } else {
+                res += world.currentState.objects[id].size + " ";
+                res += world.currentState.objects[id].color + " ";
+                res += world.currentState.objects[id].form;
+            }
+            return res;
+        }
+
+        /** This is a convenience function that recognizes strings
+        * of the form "p r r d l p r d"
+        */
+        export function splitStringIntoPlan(planstring : string) : string[] {
+            var plan : string[] = planstring.trim().split(/\s+/);
+            var actions : {[act:string] : string}
+            = {p:"Picking", d:"Dropping", l:"Going left", r:"Going right"};
+            for (var i = plan.length-1; i >= 0; i--) {
+                if (!actions[plan[i]]) {
+                    return;
+                }
+                plan.splice(i, 0, actions[plan[i]]);
+            }
+            return plan;
+        }
+
+    }