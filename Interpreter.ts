--- conflicted
+++ resolved
@@ -1,10 +1,7 @@
 ///<reference path="World.ts"/>
 ///<reference path="Parser.ts"/>
-<<<<<<< HEAD
+///<reference path="Physics.ts"/>
 ///<reference path="lib/collections.ts"/>
-=======
-///<reference path="Physics.ts"/>
->>>>>>> 456e6050
 
 /**
 * Interpreter module
@@ -40,7 +37,6 @@
     * @param parses List of parses produced by the Parser.
     * @param currentState The current state of the world.
     * @returns Augments ParseResult with a list of interpretations. Each interpretation is represented by a list of Literals.
-<<<<<<< HEAD
     */
     export function interpret(parses : Parser.ParseResult[], currentState : WorldState) : InterpretationResult[] {
         var errors : Error[] = [];
@@ -90,7 +86,11 @@
     }
 
     export function stringify(result : InterpretationResult) : string {
-        return result.interpretation.map((literals) => {
+        return stringifyInterpretation(result.interpretation);
+    }
+
+    export function stringifyInterpretation(interpretation : DNFFormula) : string {
+        return interpretation.map((literals) => {
             return literals.map((lit) => stringifyLiteral(lit)).join(" & ");
             // return literals.map(stringifyLiteral).join(" & ");
         }).join(" | ");
@@ -101,35 +101,10 @@
     }
 
     /**
-    * Internal representation for available objects in WorldState.
-    */
-    class FoundObject {
-        floor : boolean;  // true if it is the floor
-        held: boolean;
-        // -1 if held==true or floor
-        // in the realworld representation stackId==0
-        // means that you are on the left
-        stackId: number;
-        // -1 if held==true or floor
-        // in the realworld representation stackId==0
-        // means that you are on the floor
-        stackLocation: number;
-        definition: ObjectDefinition;
-
-        constructor(definition: ObjectDefinition, held: boolean, stackId: number, stackLoc: number, floor :boolean) {
-            this.held = held;
-            this.definition = definition;
-            this.stackId = stackId;
-            this.stackLocation = stackLoc;
-            this.floor = floor;
-        }
-    }
-
-    /**
     * Helper to make life easier with type checker.
     */
     interface ObjectDict {
-        [s: string]: FoundObject;
+        [s: string]: Physics.FoundObject;
     }
 
     /**
@@ -173,8 +148,12 @@
         var existingObjects: ObjectDict = filterExistingObjects(state);
         console.log("Available objects are", Object.keys(existingObjects));
         // Get candidates for object to move
-        var mainCandidates: Candidates = filterCandidate(cmd.entity, existingObjects);
+        var mainCandidates: Candidates = undefined;
+        if (cmd.command != "put") {
+            mainCandidates = filterCandidate(cmd.entity, existingObjects);
+        }
         console.log("Main", mainCandidates);
+
         // Get candidates for optional location (for move and put)
         var goalLocationCandidates: Candidates = undefined;
         if (cmd.location !== undefined) {
@@ -216,8 +195,10 @@
             break;
         }
 
-        //console.log("Interpretation", interpretation[0][0].args);
-        console.log("Interpretation", interpretation);
+        if (interpretation.length == 0) {
+            console.log("Could not find valid interpretation in world");
+            throw new Error("Sentence has no valid interpretation in world");
+        }
 
         if ((cmd.entity.quantifier == "the") && interpretation.length > 1) {
             askForClarification(interpretation, 0, existingObjects);
@@ -227,12 +208,7 @@
             askForClarification(interpretation, 1, existingObjects);
         }
 
-        if( interpretation.length == 0){
-            throw new Error("No interpretation found");
-        }
-
         return interpretation;
-
     }
 
     function askForClarification(interpretation :DNFFormula, column : number,existingObjects:ObjectDict){
@@ -269,393 +245,36 @@
         throw new Error(userQuestion);
     }
 
-
-    /**
-    * Check if two objects are correctly related and satisfy physical laws
-    */
-    function hasValidLocation(c1: FoundObject, relation: string, c2: FoundObject): boolean {
+    /**
+    * Check whether given relation is in general feasible considering physical laws.
+    */
+    function isValidGoalLocation(c1: Physics.FoundObject, relation: string, c2: Physics.FoundObject): boolean{
+        if(c1==c2) {
+            return false;
+        }
+
         switch(relation) {
             case "leftof":
-            return c1.stackId == (c2.stackId - 1);
+                return true;
             case "rightof":
-            return (c1.stackId - 1) == c2.stackId;
+                return true;
             case "inside":
-            // Objects are “inside” boxes, but “ontop” of other objects
-            // AND Small objects cannot support large objects.
-
-            // Handle something else than a box in an error message?
-            if(c2.definition.size == "small" && c1.definition.size == "large") {
+                if(c2.definition.size == "small" && c1.definition.size == "large") {
+                    return false;
+                }
+                return c2.definition.form == "box";
+            case "ontop":
+                return Physics.isStackingAllowedByPhysics(c1.definition, c2.definition);
+            case "under":
+                return true;
+            case "beside":
+                return true;
+            case "above":
+                return true;
+            default:
+                console.warn("Unknown relation received:", relation);
                 return false;
-            }
-
-            return (c1.stackId == c2.stackId || c2.floor) && c1.stackLocation-1 == c2.stackLocation && c2.definition.form == "box";
-            case "ontop":
-            return (c1.stackId == c2.stackId || c2.floor) && c1.stackLocation-1 == c2 . stackLocation && isStackingAllowedByPhysics(c1,c2);
-            case "under":
-            return c1.stackId == c2.stackId && c1.stackLocation < c2.stackLocation;
-            case "beside":
-            return hasValidLocation(c1, "leftof", c2) || hasValidLocation(c1, "rightof", c2);
-            case "above":
-            return c1.stackId == c2.stackId && c1.stackLocation  > c2.stackLocation;
-
-        }
-
-        console.warn("Unknown relation received:", relation);
-        return false;
-    }
-
-    /**
-    * Check whether given relation is in general feasible considering physical laws.
-    */
-    function isValidGoalLocation(c1 : FoundObject, relation : string, c2: FoundObject): boolean{
-        if(c1==c2) {
-            return false;
-        }
-
-        switch(relation){
-            case "leftof":
-            return true;
-            case "rightof":
-            return true;
-            case "inside":
-            if(c2.definition.size == "small" && c1.definition.size == "large") {
-                return false;
-            }
-            return c2.definition.form == "box";
-            case "ontop":
-            return isStackingAllowedByPhysics(c1,c2);
-            case "under":
-            return true;
-            case "beside":
-            return true;
-            case "above":
-            return true;
-        }
-
-        console.warn("Unknown relation received:", relation);
-        return false;
-    }
-
-    /**
-    * Filters out all objects which don't exist in world state.
-    * The WorldState.objects property maps all possible identifier to objects,
-    * even those who are not in the given world.
-    */
-    function filterExistingObjects(state: WorldState) : ObjectDict {
-        var existingObjects: ObjectDict = {};
-        for (var name of Object.keys(state.objects)) {
-            var definition: ObjectDefinition = state.objects[name];
-            // Check whether object is held
-            if(state.holding == name) {
-                existingObjects[name] = new FoundObject(definition, true, -1, -1,false);
-                continue;
-            }
-
-            // Check whether object exists on stacks
-            for (var i = 0; i < state.stacks.length; i++) {
-                var stack = state.stacks[i];
-                var loc = stack.indexOf(name)
-                if (stack.indexOf(name) > -1) {
-                    existingObjects[name] = new FoundObject(definition, false, i, loc,false);
-                    continue;
-                }
-            }
-        }
-
-        // Floor always exists
-        existingObjects["floor"] = new FoundObject({form:"floor", size:null, color: null}, false, -1, -1, true);
-
-        return existingObjects;
-    }
-
-    /**
-    * Find all candidates for given entity.
-    */
-    function filterCandidate(entity: Parser.Entity, objects: ObjectDict): Candidates {
-        var objCandidates: string[] = [];
-        var rootObject: Parser.Object = entity.object;
-        var relation : string = undefined;
-        var nestedCandidates : Candidates = undefined;
-
-        // Unpack object if we have a location relationship here
-        if (rootObject.object != undefined) {
-            relation = rootObject.location.relation;
-            var nestedCandidates = filterCandidate(rootObject.location.entity,objects);
-            rootObject = rootObject.object;
-        }
-
-        // Check now with all available properties
-        for (var name of Object.keys(objects)) {
-            var object = objects[name];
-            var def = object.definition;
-            if (hasSameAttributes(rootObject, def)) {
-                if(nestedCandidates == undefined) {
-                    objCandidates.push(name);
-                }
-                // Check whether one relation satisfying candidate exist
-                else {
-                    for (var nested of nestedCandidates.main) {
-                        if (hasValidLocation(objects[name],relation,objects[nested])) {
-                            objCandidates.push(name);
-                            break;
-                        }
-                    }
-                }
-            }
-        }
-
-        return new Candidates(objCandidates, relation, nestedCandidates);
-    }
-
-    /**
-    * Check if two objects have the same attributes.
-    */
-    function hasSameAttributes (currObject: Parser.Object, other: ObjectDefinition): boolean {
-        return (currObject.form == "anyform" || currObject.form == other.form) &&
-        (currObject.size == null || currObject.size == other.size) &&
-        (currObject.color == null || currObject.color == other.color);
-    }
-
-    /**
-    * Check whether stacking of the objects is allowed by our understanding of physics.
-    * @param topC: Top object
-    * @param bottomC: Bottom object
-    */
-    function isStackingAllowedByPhysics(topC: FoundObject, bottomC: FoundObject) : boolean {
-        // Balls must be in boxes or on the floor, otherwise they roll away.
-        if (topC.definition.form == "ball" && !(bottomC.definition.form == "box" || bottomC.definition.form == "floor")) {
-            return false;
-        }
-
-        // Balls cannot support anything
-        if(bottomC.definition.form == "ball") {
-            return false;
-        }
-
-        // Small objects cannot support large objects
-        if(bottomC.definition.size == "small" && topC.definition.size == "large") {
-            return false;
-        }
-
-        // Boxes cannot contain pyramids, planks or boxes of the same size
-        if (bottomC.definition.form == "box" && bottomC.definition.size == topC.definition.size) {
-            if (topC.definition.form == "plank" || topC.definition.form == "pyramid" || topC.definition.form == "box") {
-                return false;
-            }
-        }
-
-        if (topC.definition.form == "box") {
-            // Small boxes cannot be supported by small bricks or pyramids
-            if (topC.definition.size == "small" && (bottomC.definition.form == "pyramid" ||
-            (bottomC.definition.form == "brick" || bottomC.definition.size == "small"))) {
-                return false;
-            }
-
-            // Large boxes cannot be supported by large pyramids.
-            if (topC.definition.size == "large" && bottomC.definition.size == "large" && bottomC.definition.form == "pyramid") {
-                return false;
-            }
-        }
-
-        // Rest is allowed
-        return true;
-    }
-=======
-    */
-    export function interpret(parses : Parser.ParseResult[], currentState : WorldState) : InterpretationResult[] {
-        var errors : Error[] = [];
-        var interpretations : InterpretationResult[] = [];
-        parses.forEach((parseresult) => {
-            try {
-                var result : InterpretationResult = <InterpretationResult>parseresult;
-                result.interpretation = interpretCommand(result.parse, currentState);
-                interpretations.push(result);
-            } catch(err) {
-                errors.push(err);
-            }
-        });
-        if (interpretations.length) {
-            return interpretations;
-        } else {
-            // only throw the first error found
-            throw errors[0];
-        }
-    }
-
-    export interface InterpretationResult extends Parser.ParseResult {
-        interpretation : DNFFormula;
-    }
-
-    export type DNFFormula = Conjunction[];
-    type Conjunction = Literal[];
-
-    /**
-    * A Literal represents a relation that is intended to
-    * hold among some objects.
-    */
-    export interface Literal {
-        /** Whether this literal asserts the relation should hold
-        * (true polarity) or not (false polarity). For example, we
-        * can specify that "a" should *not* be on top of "b" by the
-        * literal {polarity: false, relation: "ontop", args:
-        * ["a","b"]}.
-        */
-        polarity : boolean;
-        /** The name of the relation in question. */
-        relation : string;
-
-        /** The arguments to the relation. Usually these will be either objects
-        * or special strings such as "floor" or "floor-N" (where N is a column) */
-        args : string[];
-    }
-
-    export function stringify(result : InterpretationResult) : string {
-        return stringifyInterpretation(result.interpretation);
-    }
-
-    export function stringifyInterpretation(interpretation: DNFFormula): string {
-        return interpretation.map((literals) => {
-            return literals.map((lit) => stringifyLiteral(lit)).join(" & ");
-            // return literals.map(stringifyLiteral).join(" & ");
-        }).join(" | ");
-    }
-
-    export function stringifyLiteral(lit: Literal): string {
-        return (lit.polarity ? "" : "-") + lit.relation + "(" + lit.args.join(",") + ")";
-    }
-
-    /**
-    * Helper to make life easier with type checker.
-    */
-    interface ObjectDict {
-        [s: string]: Physics.FoundObject;
-    }
-
-    /**
-    * Nested class to retrieve all the objects describing an object and its location
-    */
-    class Candidates {
-        main: string[];
-        relation : string;
-        nested: Candidates;
-
-        constructor(main: string[], relation : string, nested: Candidates){
-            this.main = main;
-            this.relation = relation;
-            this.nested = nested;
-        }
-    }
-
-    //////////////////////////////////////////////////////////////////////
-    // private functions
-    /**
-    * The core interpretation function. The code here is just a
-    * template; you should rewrite this function entirely. In this
-    * template, the code produces a dummy interpretation which is not
-    * connected to `cmd`, but your version of the function should
-    * analyse cmd in order to figure out what interpretation to
-    * return.
-    * @param cmd The actual command. Note that it is *not* a string, but rather an object of type `Command` (as it has been parsed by the parser).
-    * @param state The current state of the world. Useful to look up objects in the world.
-    * @returns A list of list of Literal, representing a formula in disjunctive normal form (disjunction of conjunctions). See the dummy interpetation returned in the code for an example, which means ontop(a,floor) AND holding(b).
-    */
-    function interpretCommand(cmd : Parser.Command, state : WorldState) : DNFFormula {
-        // TODO: Handle ambiguity depending on quantifier for target and goal (ask user for clarification)
-        // TODO: Extension for 'all' quantifier (small)
-        // check inside the nested for loop if the quantifier is all
-        // if so, we will have to return a conjunction of goals instead of a disjunction
-
-        var interpretation: DNFFormula = [];
-        console.log("Command is", cmd);
-
-        // Filter out objects which don't exist in world state
-        var existingObjects: ObjectDict = filterExistingObjects(state);
-        console.log("Available objects are", Object.keys(existingObjects));
-        // Get candidates for object to move
-        var mainCandidates: Candidates = undefined;
-        if (cmd.command != "put") {
-            mainCandidates = filterCandidate(cmd.entity, existingObjects);
-        }
-
-        console.log("Main", mainCandidates);
-        // Get candidates for optional location (for move and put)
-        var goalLocationCandidates: Candidates = undefined;
-        if (cmd.location !== undefined) {
-            goalLocationCandidates = filterCandidate(cmd.location.entity, existingObjects);
-        }
-        console.log("Goal", goalLocationCandidates);
-
-        switch (cmd.command) {
-            case "move":
-            // Add every feasible combination of target and goal as interpretation
-            for (var target of mainCandidates.main) {
-                for (var goal of goalLocationCandidates.main) {
-                    if (isValidGoalLocation(existingObjects[target], cmd.location.relation, existingObjects[goal])){
-                        interpretation.push([{polarity: true, relation: cmd.location.relation, args: [target,goal]}]);
-                    }
-                }
-            }
-            break;
-            case "take":
-            for (var target of mainCandidates.main) {
-                if (target != "floor") {
-                    interpretation.push([{polarity: true, relation: "holding", args: [target]}]);
-                }
-            }
-            break;
-            case "put":
-            // Sanity check whether we are actually holding something
-            if(state.holding == null) {
-                break;
-            }
-
-            // Add all feasible goals as interpretation
-            var target = state.holding;
-            for (var goal of goalLocationCandidates.main) {
-                if (isValidGoalLocation(existingObjects[target], cmd.location.relation, existingObjects[goal])) {
-                    interpretation.push([{ polarity: true, relation: cmd.location.relation, args: [target, goal] }]);
-                }
-            }
-            break;
-        }
-
-        if (interpretation.length == 0) {
-            console.log("Could not find valid interpretation in world");
-            throw new Error("Sentence has no valid interpretation in world");
-        }
-        return interpretation;
-    }
-
-    /**
-    * Check whether given relation is in general feasible considering physical laws.
-    */
-    function isValidGoalLocation(c1: Physics.FoundObject, relation: string, c2: Physics.FoundObject):  boolean{
-        if (c1==c2) {
-            return false;
-        }
-
-        switch(relation){
-            case "leftof":
-            return true;
-            case "rightof":
-            return true;
-            case "inside":
-            if(c2.definition.size == "small" && c1.definition.size == "large") {
-                return false;
-            }
-            return c2.definition.form == "box";
-            case "ontop":
-            return Physics.isStackingAllowedByPhysics(c1.definition, c2.definition);
-            case "under":
-            return true;
-            case "beside":
-            return true;
-            case "above":
-            return true;
-        }
-
-        console.warn("Unknown relation received:", relation);
-        return false;
+        }
     }
 
     /**
@@ -737,6 +356,4 @@
         (currObject.size == null || currObject.size == other.size) &&
         (currObject.color == null || currObject.color == other.color);
     }
-
->>>>>>> 456e6050
 }