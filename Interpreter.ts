--- conflicted
+++ resolved
@@ -171,7 +171,6 @@
         console.log("Goal objects", goalLocationCandidates);
         console.log("Second goal objects", betweenSecondLocationCandidates);
 
-<<<<<<< HEAD
         // Generate interpretation depending on all quantifier occurres.
         var generateAll = false;
         if((cmd.entity == undefined || cmd.entity.quantifier != "all") &&
@@ -185,65 +184,6 @@
             console.log("Taking care of the all quantifier");
             interpretation = generateAllDNF(
                 cmd, mainCandidates, goalLocationCandidates, betweenSecondLocationCandidates, existingObjects, state);
-            // TODO: Filter out infeasible combinations.
-=======
-        switch (cmd.command) {
-            case "move":
-                // Add every feasible combination of target and goal as interpretation
-                for (var target of mainCandidates.main) {
-                    for (var goal of goalLocationCandidates.main) {
-                        if(cmd.location.relation === "between"){
-                            for(var otherGoal of betweenSecondLocationCandidates.main){
-                                interpretation = buildBetweenConj(goal,target,otherGoal,existingObjects,interpretation);
-                            }
-                        }
-                        else {
-                            if (Physics.isValidGoalLocation(existingObjects[target], cmd.location.relation, existingObjects[goal])){
-                                interpretation.push([{polarity: true, relation: cmd.location.relation, args: [target,goal]}]);
-                            }
-                        }
-                    }
-                }
-
-                break;
-            case "take":
-                for (var target of mainCandidates.main) {
-                    if (target != "floor") {
-                        interpretation.push([{polarity: true, relation: "holding", args: [target]}]);
-                    }
-                }
-                break;
-            case "put":
-                // Sanity check whether we are actually holding something
-                if(state.holding == null) {
-                    break;
-                }
-                // Add all feasible goals as interpretation
-                var target = state.holding;
-                for (var goal of goalLocationCandidates.main) {
-                    if(cmd.location.relation === "between"){
-                        for(var othergoal of betweenSecondLocationCandidates.main){
-                            console.log("goal",existingObjects[goal]);
-                            console.log("othergoal",existingObjects[othergoal]);
-                            if(Physics.isValidBetweenLocation(existingObjects[goal],existingObjects[target],existingObjects[othergoal])){
-                                console.log("passed the physics");
-                                interpretation.push([{polarity: true, relation: "leftof", args: [target, goal] },
-                                                     {polarity: true, relation: "rightof", args: [target, othergoal]}]);
-                            }
-                            if(Physics.isValidBetweenLocation(existingObjects[othergoal],existingObjects[target],existingObjects[goal])){
-                                console.log("passed the physics");
-                                interpretation.push([{polarity: true, relation: "leftof", args: [target, othergoal] },
-                                                     {polarity: true, relation: "rightof", args: [target, goal]}]);
-                            }
-                        }
-                    }
-                    else{(Physics.isValidGoalLocation(existingObjects[target], cmd.location.relation, existingObjects[goal]))
-                        interpretation.push([{ polarity: true, relation: cmd.location.relation, args: [target, goal] }]);
-                    }
-                }
-
-                break;
->>>>>>> 3dff694d
         }
 
         if (interpretation.length == 0) {
@@ -255,153 +195,39 @@
         */
         if (cmd.entity !== undefined && cmd.entity.quantifier === "the") {
             if (cmd.location !== undefined && cmd.location.relation === "between" && interpretation.length > 2) {
-<<<<<<< HEAD
-                throwClarificationError(interpretation, 0, existingObjects);
-            } else if (interpretation.length > 1) {
-                throwClarificationError(interpretation, 0, existingObjects);
-=======
                 console.log("way1");
-                askForBetweenClarification(interpretation, 0, existingObjects);
+                throwBetweenClarificationError(interpretation, 0, existingObjects);
             } else if ((cmd.location === undefined || cmd.location.relation !== "between") && interpretation.length > 1) {
                 console.log("way2");
-                askForClarification(interpretation, 0, existingObjects);
->>>>>>> 3dff694d
+                throwClarificationError(interpretation, 0, existingObjects);
             }
         }
 
         if (cmd.location !== undefined && cmd.location.entity.quantifier === "the") {
             if (cmd.location.relation === "between" && interpretation.length > 2) {
-<<<<<<< HEAD
-                throwClarificationError(interpretation, 0, existingObjects);
-            } else if (interpretation.length > 1) {
-                throwClarificationError(interpretation, 0, existingObjects);
-=======
                 console.log("way3");
-                askForBetweenClarification(interpretation, 1, existingObjects);
+                // FIXME
+                throwBetweenClarificationError(interpretation, 1, existingObjects);
             } else if (cmd.location.relation !== "between" && interpretation.length > 1) {
                 console.log("way4");
-                askForClarification(interpretation, 1, existingObjects);
->>>>>>> 3dff694d
+                throwClarificationError(interpretation, 1, existingObjects);
             }
         }
 
         if (cmd.location !== undefined && cmd.location.relation === "between" && cmd.location.entity2.quantifier === "the") {
             if (interpretation.length > 2) {
-<<<<<<< HEAD
-                throwClarificationError(interpretation, 0, existingObjects);
-=======
                 console.log("way5");
-                askForBetweenClarification(interpretation, 1, existingObjects);
->>>>>>> 3dff694d
+                // FIXME
+                throwBetweenClarificationError(interpretation, 1, existingObjects);
             }
         }
 
         return interpretation;
     }
 
-<<<<<<< HEAD
     //---------------------------------------------------------------------//
     // Functions for matching objects of parsing to objects of world state //
     //---------------------------------------------------------------------//
-=======
-    /**
-    Builds the conjuctions specificly for the BETWEEN keyword - it uses the existing LEFTOF and RIGHTOF keywords in both possible combinations.
-    * @param goal One argument of the BETWEEN predicate.
-    * @param othergoal The other argument of the BETWEEN predicate.
-    * @param target The object to be handled.
-    * @param existingObjects A dict of objects that exist in the world.
-    * @param interpretation The DNF formula to append to.
-    * @returns The DNF formula with additional literals appended.
-    */
-    function buildBetweenConj (goal : string, target : string, othergoal : string, existingObjects : ObjectDict, interpretation : DNFFormula) : DNFFormula {
-
-        if(Physics.isValidBetweenLocation(existingObjects[goal],existingObjects[target],existingObjects[othergoal])){
-            console.log("passed the physics");
-            interpretation.push([{polarity: true, relation: "leftof", args: [target, goal] },
-                                {polarity: true, relation: "rightof", args: [target, othergoal]}]);
-        }
-        if(Physics.isValidBetweenLocation(existingObjects[othergoal],existingObjects[target],existingObjects[goal])){
-            console.log("passed the physics");
-            interpretation.push([{polarity: true, relation: "leftof", args: [target, othergoal] },
-                                {polarity: true, relation: "rightof", args: [target, goal]}]);
-        }
-        console.log("conj",interpretation);
-        return interpretation;
-    }
-
-    /**
-    Wrapper function to generate user questions for the THE quantifier when not using the BETWEEN keyword.
-    * @param interpretation DNF formula representing the interpretation.
-    * @param column (0 or 1) where in the utterance THE occured.
-    * @param existingObjects A dict of objects that exist in the world.
-    */
-    function askForClarification(interpretation : DNFFormula, column : number, existingObjects : ObjectDict) : void {
-        askForGeneralClarification(interpretation, column, existingObjects, 0, 1);
-    }
-
-    /**
-    Wrapper function to generate user questions for the THE quantifier when using the BETWEEN keyword.
-    * @param interpretation DNF formula representing the interpretation.
-    * @param column (0 or 1) where in the utterance THE occured.
-    * @param existingObjects A dict of objects that exist in the world.
-    */
-    function askForBetweenClarification(interpretation : DNFFormula, column : number, existingObjects : ObjectDict) : void {
-        askForGeneralClarification(interpretation, column, existingObjects, 0, 2);
-        askForGeneralClarification(interpretation, column, existingObjects, 1, 2);
-    }
-
-    /**
-    Generates a user question in case there is ambiguity originating in the usage of the THE quantifier. Whether that is actually the case is checked.
-    * @param interpretation DNF formula representing the interpretation.
-    * @param column (0 or 1) where in the utterance THE occured.
-    * @param existingObjects A dict of objects that exist in the world.
-    * @param startingPosition The conjunction to start the check with.
-    * @param stepSize How many conjunctions to step ahead in each step check.
-    */
-    function askForGeneralClarification(interpretation : DNFFormula, column : number, existingObjects : ObjectDict, startingPosition : number, stepSize : number){
-        var candidateSet = new collections.Set<string>();
-        var descriptionLookUp = new collections.Dictionary<string, string>();
-
-        console.log("started disambiguation.");
-        console.log(interpretation);
-
-        for (var i = startingPosition; i < interpretation.length; i+=stepSize) {
-            var firstLiteral : Literal;
-            var candidateID : string;
-            firstLiteral = interpretation[i][0];
-            candidateID = firstLiteral.args[column];
-            if (!candidateSet.contains(candidateID)) {
-                var descrString : string = "the ";
-                descrString += existingObjects[candidateID].definition.size + " ";
-                descrString += existingObjects[candidateID].definition.color + " ";
-                descrString += existingObjects[candidateID].definition.form;
-                if (descriptionLookUp.containsKey(descrString)) {
-                    throw new Error("The description " + descrString + " is ambiguous. Please specify.");
-                }
-                descriptionLookUp.setValue(descrString, candidateID);
-                candidateSet.add(candidateID);
-            }
-        }
-
-        console.log(candidateSet);
-
-        if (candidateSet.size() < 2) {
-            return;
-        }
-
-        var userQuestion: string = "[ambiguity]";
-        var firstTime : boolean = true;
-        for (var desc of descriptionLookUp.keys()){
-            if (!firstTime) {
-                userQuestion += "|"
-            }
-            userQuestion += desc;
-            firstTime = false;
-        }
-        throw new Error(userQuestion);
-    }
-
->>>>>>> 3dff694d
 
     /**
     * Filters out all objects which don't exist in world state.
@@ -434,6 +260,7 @@
 
         return existingObjects;
     }
+
     /**
     * Find all candidates for given entity.
     */
@@ -800,18 +627,47 @@
     // Functions for ambiguity                               //
     //-------------------------------------------------------//
 
-
-    /**
-     * Build the clarification question for object ambiguity and throws it.
+    /**
+    Wrapper function to generate user questions for the THE quantifier when not using the BETWEEN keyword.
+    * @param interpretation DNF formula representing the interpretation.
+    * @param column (0 or 1) where in the utterance THE occured.
+    * @param existingObjects A dict of objects that exist in the world.
+    */
+    function throwClarificationError(interpretation : DNFFormula, column : number, existingObjects : ObjectDict) : void {
+        throwGeneralClarificationError(interpretation, column, existingObjects, 0, 1);
+    }
+
+    /**
+     *Wrapper function to generate user questions for the THE quantifier when using the BETWEEN keyword.
+     * @param interpretation DNF formula representing the interpretation.
+     * @param column (0 or 1) where in the utterance THE occured.
+     * @param existingObjects A dict of objects that exist in the world.
      */
-    function throwClarificationError(interpretation: DNFFormula, column: number, existingObjects: ObjectDict){
+    function throwBetweenClarificationError(interpretation : DNFFormula, column : number, existingObjects : ObjectDict) : void {
+        throwGeneralClarificationError(interpretation, column, existingObjects, 0, 2);
+        throwGeneralClarificationError(interpretation, column, existingObjects, 1, 2);
+    }
+
+    /**
+    Generates a user question in case there is ambiguity originating in the usage of the THE quantifier. Whether that is actually the case is checked.
+    * @param interpretation DNF formula representing the interpretation.
+    * @param column (0 or 1) where in the utterance THE occured.
+    * @param existingObjects A dict of objects that exist in the world.
+    * @param startingPosition The conjunction to start the check with.
+    * @param stepSize How many conjunctions to step ahead in each step check.
+    */
+    function throwGeneralClarificationError(
+        interpretation : DNFFormula, column : number, existingObjects : ObjectDict, startingPosition : number, stepSize : number) {
         var candidateSet = new collections.Set<string>();
         var descriptionLookUp = new collections.Dictionary<string, string>();
 
-        for (var conj of interpretation) {
+        console.log("started disambiguation.");
+        console.log(interpretation);
+
+        for (var i = startingPosition; i < interpretation.length; i+=stepSize) {
             var firstLiteral : Literal;
             var candidateID : string;
-            firstLiteral = conj[0];
+            firstLiteral = interpretation[i][0];
             candidateID = firstLiteral.args[column];
             if (!candidateSet.contains(candidateID)) {
                 var descrString : string = "the ";
@@ -826,6 +682,8 @@
             }
         }
 
+        console.log(candidateSet);
+
         if (candidateSet.size() < 2) {
             return;
         }
@@ -839,7 +697,6 @@
             userQuestion += desc;
             firstTime = false;
         }
-
         throw new Error(userQuestion);
     }
 }