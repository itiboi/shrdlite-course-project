--- conflicted
+++ resolved
@@ -1,5 +1,4 @@
 # README-SHRDLITE for _BetaGo_
-<<<<<<< HEAD
 
 ## Extensions
 
@@ -14,11 +13,6 @@
 
 We implemented an additional "between" keyword to the grammar. It is used to specify a location. To implement it, we had to make changes in the following places:
 
-=======
-## Extensions
-### Changes to the Grammar
-We implemented an additional "between" keyword to the grammar. It is used to specify a location. To implement it, we had to make changes in the following places:
->>>>>>> c17ed87a
     * Add the actual keyword in a production rule to grammar.ne and recompile the grammar.
     * Add an optional field for the second entity in a location in Parser.ts.
     * Add special handling in Interpreter.ts
@@ -27,7 +21,6 @@
         * refactored and modified askForClarification() to handle the DNFs that result from usage of the keyword
         * modified filterCandidate()
     * Add handling to Physics.ts in the form of isValidBetweenLocation()
-<<<<<<< HEAD
 
 In order to test our implementation one can use "between" just as one would use any other locational relation keyword in shrdlite. It can also be used in combination with disambiguation for the "the" quantifier in both of its arguments. Here are a few examples:
 
@@ -40,7 +33,4 @@
 TODO
 
 ### Handling the "all" quantifier
-TODO
-=======
-TODO: How can our implementation be tested?
->>>>>>> c17ed87a
+TODO