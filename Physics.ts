///<reference path="World.ts"/>

/**
* Physics module
*
* The goal of the Interpreter module is to ensuring that the laws
* of physics are not violated.
*/
module Physics {

    //////////////////////////////////////////////////////////////////////
    // exported functions, classes and interfaces/types

    /**
    * Representation for available objects in WorldState.
    */
    export class FoundObject {
        floor : boolean;  // true if it is the floor
        held: boolean;
        // -1 if held==true or floor
        // in the realworld representation stackId==0
        // means that you are on the left
        stackId: number;
        // -1 if held==true or floor
        // in the realworld representation stackId==0
        // means that you are on the floor
        stackLocation: number;
        definition: ObjectDefinition;

        constructor(definition: ObjectDefinition, held: boolean, stackId: number, stackLoc: number, floor :boolean) {
            this.held = held;
            this.definition = definition;
            this.stackId = stackId;
            this.stackLocation = stackLoc;
            this.floor = floor;
        }
    }

    /**
    * Check if two objects are correctly related and satisfy physical laws
    */
    export function hasValidLocation(c1: FoundObject, relation: string, c2: FoundObject, c3: FoundObject): boolean {
        // Held object can only satisfy holding relation
        if (relation != "holding" && (c1.held || c2.held || (c3 != undefined && c3.held))) {
            return false;
        }

        switch (relation) {
            case "leftof":
                return c1.stackId < c2.stackId;
            case "rightof":
                return c1.stackId > c2.stackId;
            case "between":
                return (c2.stackId < c1.stackId && c1.stackId < c3.stackId) || (c3.stackId < c1.stackId && c1.stackId < c2.stackId);
            case "inside":
                // Objects are “inside” boxes, but “ontop” of other objects
                // AND Small objects cannot support large objects.

                // Handle something else than a box in an error message?
                if(c2.definition.size == "small" && c1.definition.size == "large") {
                  return false;
                }
                return (c1.stackId == c2.stackId) && c1.stackLocation-1 == c2.stackLocation && c2.definition.form == "box";
            case "ontop":
                // Every object can be stacked on the floor.
                // The floor is present at every stackId but the stackLocation has to be valid
                if(c2.floor){
                    return c1.stackLocation == 0;
                }
                return c1.stackId == c2.stackId && c1.stackLocation-1 == c2.stackLocation && isStackingAllowedByPhysics(c1.definition, c2.definition);
            case "under":
                return c1.stackId == c2.stackId && c1.stackLocation < c2.stackLocation;
            case "beside":
<<<<<<< HEAD
                return hasValidLocation(c1, "leftof", c2, undefined) || hasValidLocation(c1, "rightof", c2, undefined);
=======
                return c1.stackId == (c2.stackId - 1) || c1.stackId == (c2.stackId + 1);
>>>>>>> 3dff694d
            case "above":
                return c1.stackId == c2.stackId && c1.stackLocation > c2.stackLocation;
            case "holding":
                return c1.held;
            default:
                console.warn("Unknown relation received:", relation);
                return false;
        }
    }

    /**
     * Check whether stacking of the objects is allowed by our understanding of physics.
     * @param topC: Top object
     * @param bottomC: Bottom object
     */
    export function isStackingAllowedByPhysics(topC: ObjectDefinition, bottomC: ObjectDefinition) : boolean {
        // Balls must be in boxes or on the floor, otherwise they roll away.
        if (topC.form == "ball" && !(bottomC.form == "box" || bottomC.form == "floor")) {
            return false;
        }

        // Balls cannot support anything
        if(bottomC.form == "ball") {
            return false;
        }

        // Small objects cannot support large objects
        if(bottomC.size == "small" && topC.size == "large") {
            return false;
        }

        // Boxes cannot contain pyramids, planks or boxes of the same size
        if (bottomC.form == "box" && bottomC.size == topC.size) {
            if (topC.form == "plank" || topC.form == "pyramid" || topC.form == "box") {
                return false;
            }
        }

        if (topC.form == "box") {
            // Small boxes cannot be supported by small bricks or pyramids
            if (topC.size == "small" && (bottomC.form == "pyramid" ||
                (bottomC.form == "brick" || bottomC.size == "small"))) {
                return false;
            }

            // Large boxes cannot be supported by large pyramids.
            if (topC.size == "large" && bottomC.size == "large" && bottomC.form == "pyramid") {
                return false;
            }
        }

        // Rest is allowed
        return topC.form != "floor";
    }

    /**
    * Check whether given relation is in general feasible considering physical laws.
    */
    export function isValidGoalLocation(c1: FoundObject, relation: string, c2: FoundObject, c3: FoundObject): boolean {
        // Prevent usage of same object twice
        if(c1==c2 || (c2 != undefined && c2 == c3)) {
            return false;
        }
        // Prevent floor from being put on top of something
        if (c1.floor && relation != "under") {
            return false;
        }
        if (c2.floor && relation != "above" && relation != "ontop") {
            return false;
        }

        switch(relation) {
            case "rightof":
            case "leftof":
            case "beside":
            case "between":
            case "above":
            case "under":
                return true;
            case "inside":
                if(c2.definition.size == "small" && c1.definition.size == "large") {
                    return false;
                }
                return c2.definition.form == "box";
            case "ontop":
                return isStackingAllowedByPhysics(c1.definition, c2.definition);
            default:
                console.warn("Unknown relation received:", relation);
                return false;
        }
    }

    /**
    * Check if two objects have the same attributes.
    */
    export function hasSameAttributes (currObject: Parser.Object, other: ObjectDefinition): boolean {
        return (currObject.form == "anyform" || currObject.form == other.form) &&
        (currObject.size == null || currObject.size == other.size) &&
        (currObject.color == null || currObject.color == other.color);
    }

    /**
     * Retrieve the minimal needed description to describe the object unique in the world
     */
    export function getMinimalDescription(obj: ObjectDefinition, objects: { [s: string]: ObjectDefinition }): string {
        var allObjects: ObjectDefinition[] = Object.keys(objects).map((k) => objects[k]);

        // Try only form first
        var count: number = 0;
        allObjects.map((o) => {
            count += (obj.form == o.form) ? 1 : 0;
        });
        if (count == 1) {
            return obj.form;
        }

        // Then color
        count = 0;
        allObjects.map((o) => {
            count += (obj.form == o.form && obj.color == o.color) ? 1 : 0;
        });
        if(count == 1) {
            return obj.color + " " + obj.form;
        }

        // Ok have to take full description
        return obj.size + " " + obj.color + " " + obj.form;
    }
}<|MERGE_RESOLUTION|>--- conflicted
+++ resolved
@@ -71,11 +71,7 @@
             case "under":
                 return c1.stackId == c2.stackId && c1.stackLocation < c2.stackLocation;
             case "beside":
-<<<<<<< HEAD
-                return hasValidLocation(c1, "leftof", c2, undefined) || hasValidLocation(c1, "rightof", c2, undefined);
-=======
                 return c1.stackId == (c2.stackId - 1) || c1.stackId == (c2.stackId + 1);
->>>>>>> 3dff694d
             case "above":
                 return c1.stackId == c2.stackId && c1.stackLocation > c2.stackLocation;
             case "holding":
